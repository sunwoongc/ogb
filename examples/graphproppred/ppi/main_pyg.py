--- conflicted
+++ resolved
@@ -10,11 +10,6 @@
 import numpy as np
 
 ### importing OGB
-
-<<<<<<< HEAD
-### for loading dataset and evaluator
-=======
->>>>>>> 3719ada7
 from ogb.graphproppred import PygGraphPropPredDataset, Evaluator
 
 multicls_criterion = torch.nn.CrossEntropyLoss()
